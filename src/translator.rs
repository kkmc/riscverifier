use std::boxed::Box;
use std::collections::HashMap;
use std::collections::HashSet;
use std::marker::PhantomData;
use std::rc::Rc;
use topological_sort::TopologicalSort;

use crate::datastructures::cfg;
use crate::ir::*;
use crate::readers::disassembler;
use crate::readers::disassembler::Inst;
use crate::readers::dwarfreader::{DwarfCtx, DwarfTypeDefn};
use crate::system_model;
use crate::utils;

/// ========== Translator ==========================================
/// Instruction level translator from RISC-V to verification IR
pub struct Translator<'t, I>
where
    I: IRInterface,
{
    /// ====== Translator Inputs ========
    /// Width of integer register in bits (FIXME: also currently used for address length)
    xlen: u64,
    /// Verification model
    model: Model,
    /// List of assembly instructions
    bbs: &'t HashMap<u64, Rc<cfg::BasicBlock<disassembler::AssemblyLine>>>,
    /// A set of the functions to ignore
    ignored_funcs: &'t HashSet<&'t str>,
    /// A list of functions to verify
    verify_funcs: &'t Vec<&'t str>,
    /// DWARF debugging information
    dwarf_ctx: &'t DwarfCtx,
    /// Map of specs from function name to a list of pre/post conditions
    specs_map: &'t HashMap<String, Vec<Spec>>,
    /// ========== Context ================
    /// Map of function names / labels to entry addresses
    labels_to_addr: HashMap<String, u64>,
    /// Memoize map for generated functions at the given address
    cfg_memo: HashMap<u64, Rc<cfg::Cfg<disassembler::AssemblyLine>>>,
    /// Generated functions / labels
    generated: HashSet<u64>,
    /// Map of procedure name to thier modifies set
    mod_set_map: HashMap<String, HashSet<String>>,
    /// ========= Phantom Data ==========
    _phantom_i: PhantomData<I>,
}

impl<'t, I> Translator<'t, I>
where
    I: IRInterface,
{
    /// Translator constructor
    pub fn new(
        xlen: u64,
        module_name: &'t str,
        bbs: &'t HashMap<u64, Rc<cfg::BasicBlock<disassembler::AssemblyLine>>>,
        ignored_funcs: &'t HashSet<&'t str>,
        verify_funcs: &'t Vec<&'t str>,
        dwarf_ctx: &'t DwarfCtx,
        specs_map: &'t HashMap<String, Vec<Spec>>,
    ) -> Self {
        Translator {
            xlen: xlen,
            model: Model::new(module_name),
            bbs: bbs,
            ignored_funcs: ignored_funcs,
            verify_funcs: verify_funcs,
            dwarf_ctx: dwarf_ctx,
            specs_map: specs_map,
            labels_to_addr: Translator::<I>::create_label_to_addr_map(bbs),
            cfg_memo: HashMap::new(),
            generated: HashSet::new(),
            mod_set_map: HashMap::new(),
            _phantom_i: PhantomData,
        }
    }
    /// ================== TRANSLATOR CONTEXT =====================
    /// Clear translator context
    pub fn clear(&mut self) {
        self.model = Model::new(&self.model.name);
        self.generated = HashSet::new();
    }
    /// Returns a map of labels / function names to entry addresses
    fn create_label_to_addr_map(
        bbs: &HashMap<u64, Rc<cfg::BasicBlock<disassembler::AssemblyLine>>>,
    ) -> HashMap<String, u64> {
        let mut label_to_addr = HashMap::new();
        for (_, bb) in bbs {
            if bb.entry().is_label_entry() {
                let name = bb.entry().function_name().to_string();
                let addr = bb.entry().address();
                label_to_addr.insert(name, addr);
            }
        }
        label_to_addr
    }
    /// =================== TRANSLATOR OUTPUT ====================
    /// Outputs the model into output stream
    pub fn print_model(&self) {
        println!(
            "{}",
            I::model_to_string(
                &self.xlen,
                &self.model,
                &self.dwarf_ctx,
                &self.ignored_funcs,
                &self.verify_funcs,
            )
        );
    }
    /// ========================= FUNCTION GENERATION ========================
    /// Generates a stub function model
    pub fn gen_func_model_stub(&mut self, func_name: &str) {
        let arg_exprs = self.func_args(func_name);
        let mod_set = self.mod_set_from_spec_map(func_name);
        let requires = self.requires_from_spec_map(func_name, &arg_exprs).ok();
        let ensures = self.ensures_from_spec_map(func_name);
        let tracked = self.tracked_from_spec_map(func_name);
        let ret = None;
        let entry_addr = *self
            .func_entry_addr(func_name)
            .expect(&format!("Unable to find {}'s entry address.", func_name));
        let stub_fm = FuncModel::new(
            func_name,
            entry_addr,
            arg_exprs,
            ret,
            requires,
            ensures,
            tracked,
            mod_set,
            Stmt::Block(vec![]),
            false,
        );
        self.model.add_func_model(stub_fm);
    }
    /// Generates a model for the function at address "addr"
    pub fn gen_func_model(&mut self, func_name: &str) {
        // Don't generate already generated functions
        let func_entry = *self
            .func_entry_addr(func_name)
            .expect(&format!("Unable to find {}'s entry address.", func_name));
        if self.generated.get(&func_entry).is_some() {
            return;
        }
        self.generated.insert(func_entry);
        // Generate stub function models for ignored functions
        if self.ignored_funcs.get(func_name).is_some() {
            self.gen_func_model_stub(func_name);
            return;
        }
        // Get the function cfg
        let func_cfg = self.get_func_cfg(func_entry);

        // ======= State variables ======= //
        // FIXME: Remove these later; these variables should be predefined for RISC-V architectures.
        // Add global variables for the function block
        self.model.add_vars(&self.infer_vars(&func_cfg));
        // Add system variables
        self.model
            .add_vars(&system_model::sys_state_vars(self.xlen));

        // ====== Basic Block Function Models ==== //
        // Generate procedure model for each basic block
        let bb_fms = func_cfg
            .nodes()
            .iter()
            .map(|(addr, bb)| {
                let bb_proc_name = self.bb_proc_name(*addr);
                let body = self.cfg_node_to_block(bb);
                // let mod_set = self.mod_set(bb);
                let mod_set = self.infer_mod_set(&body);
                FuncModel::new(
                    &bb_proc_name,
                    *addr,
                    vec![],
                    None,
                    None,
                    None,
                    None,
                    Some(mod_set),
                    body,
                    true,
                )
            })
            .collect::<Vec<_>>();
        // ====== Modifies sets ======= //
        // Add all basic block mod sets to the model
        let bb_mod_sets = bb_fms
            .iter()
            .map(|fm| (fm.sig.name.clone(), fm.sig.mod_set.clone()))
            .collect::<Vec<(String, HashSet<String>)>>();
        for bb_mod_set in bb_mod_sets {
            self.mod_set_map.insert(bb_mod_set.0, bb_mod_set.1);
        }
        // Modifies set for the current function
        let mut mod_set = bb_fms
            .iter()
            .map(|bb_fm| bb_fm.sig.mod_set.clone())
            .flatten()
            .collect::<HashSet<String>>();
        // Add basic block function models to the model
        self.model.add_func_models(bb_fms);
        // ======== Recursively Generate Callees ======== //
        let callees = self.get_callee_addrs(func_name, &func_cfg);
        for (target, _) in &callees {
            if let Ok(name) = self.get_func_at(target) {
                self.gen_func_model(&name[..]);
            }
        }
        // Add callee modifies set to this function's modifies set
        for (target, _) in &callees {
            if let Ok(name) = self.get_func_at(target) {
                if !self.ignored_funcs.contains(&name[..]) {
                    continue;
                }
                if self.ignored_funcs.get(&name[..]).is_some() {
                    if let Some(ms) = self.mod_set_from_spec_map(func_name) {
                        mod_set = mod_set.union(&ms).cloned().collect();
                    } else {
                        // FIXME: Warn that we haven't provided a modifies set here?
                    }
                } else {
                    let callee_ms = self
                        .mod_set_map
                        .get(&name)
                        .expect(&format!("Unable to find modifies set for {}.", name));
                    mod_set = mod_set.union(callee_ms).cloned().collect();
                }
            }
        }
        // Memo current mod set
        self.mod_set_map
            .insert(func_name.to_string(), mod_set.clone());
        // Get arguments of function
        let arg_exprs = self
            .func_args(func_name)
            .iter()
            .map(|expr| {
                let var = expr.get_expect_var();
                Expr::var(&var.name, system_model::bv_type(self.xlen))
            })
            .collect();
        // Translate specs
        let requires = self.requires_from_spec_map(func_name, &arg_exprs).ok();
        let ensures = self.ensures_from_spec_map(func_name);
        let tracked = self.tracked_from_spec_map(func_name);
        // Create the procedure body
        let body = self.cfg_to_symbolic_blk(&func_entry, &func_cfg);
<<<<<<< HEAD
        let ret = self.func_ret_type(func_name);
=======
        // Add the function to the verification model
>>>>>>> f89bc785
        self.model.add_func_model(FuncModel::new(
            func_name,
            func_entry,
            arg_exprs,
            ret,
            requires,
            ensures,
            tracked,
            Some(mod_set),
            body,
            true,
        ));
    }
    /// ========================== HELPER FUNCTIONS =========================
    /// Returns the inferred modifies set
    fn infer_mod_set(&self, stmt: &Stmt) -> HashSet<String> {
        let mut mod_set = HashSet::new();
        mod_set.insert(system_model::PC_VAR.to_string());
        mod_set.insert(system_model::RETURNED_FLAG.to_string());
        mod_set.insert(system_model::MEM_VAR.to_string());
        mod_set.insert(system_model::EXCEPT_VAR.to_string()); // Note: Doesn't always need to be modified
        match stmt {
            Stmt::Havoc(rc_var) => {
                mod_set.insert(rc_var.name.clone());
            }
            Stmt::FuncCall(fc) => {
                // Add modifies set if it's a function call
                if let Some(fc_mod_set) = self.mod_set_map.get(&fc.func_name) {
                    mod_set = mod_set.union(&fc_mod_set).cloned().collect();
                }
                // Add the left hand assignments
                let lhs = fc
                    .lhs
                    .iter()
                    .map(|v| v.get_expect_var().name.to_string())
                    .collect::<HashSet<_>>();
                mod_set = mod_set.union(&lhs).cloned().collect();
            }
            Stmt::Assign(a) => {
                let lhs_mod_set = a
                    .lhs
                    .iter()
                    .map(|e| e.get_expect_var().name.clone())
                    .collect::<HashSet<String>>();
                mod_set = mod_set.union(&lhs_mod_set).cloned().collect();
            }
            Stmt::IfThenElse(ite) => {
                let then_mod_set = self.infer_mod_set(&ite.then_stmt);
                mod_set = mod_set.union(&then_mod_set).cloned().collect();
                if let Some(else_stmt) = &ite.else_stmt {
                    let else_mod_set = self.infer_mod_set(else_stmt);
                    mod_set = mod_set.union(&else_mod_set).cloned().collect();
                }
            }
            Stmt::Block(blk) => {
                let blk_mod_sets = blk
                    .iter()
                    .map(|stmt| self.infer_mod_set(stmt))
                    .flatten()
                    .collect::<HashSet<String>>();
                mod_set = mod_set.union(&blk_mod_sets).cloned().collect();
            }
            _ => (),
        }
        mod_set
    }
    /// Returns a block statement for the CFG
    fn cfg_to_symbolic_blk(
        &self,
        func_entry_addr: &u64,
        cfg_rc: &Rc<cfg::Cfg<disassembler::AssemblyLine>>,
    ) -> Stmt {
        let mut stmts_vec = vec![];
        let sorted = self.topo_sort(cfg_rc);
        for bb_entry in sorted {
            let cfg_node = cfg_rc.nodes().get(&bb_entry).expect(&format!(
                "Unable to find CFG node with entry address {}.",
                bb_entry
            ));
            // Skip basic blocks that are entry addresses to functions (except for this function)
            // FIXME: This is not tested well. Check if trap_vector is properly generated.
            // Sometimes there are functions (e.g. trap_vector) that call basic blocks
            // from other functions. If this happens, we want to create a model that
            // contains basic blocks from both functions.
            if cfg_node.entry().is_label_entry() && bb_entry != *func_entry_addr {
                continue;
            }
            // Basic block call
            let bb_call_stmt =
                Box::new(Stmt::func_call(self.bb_proc_name(bb_entry), vec![], vec![]));
            let then_blk_stmt = Stmt::Block(vec![bb_call_stmt]);
            let guarded_call = Box::new(self.guarded_call(&bb_entry, then_blk_stmt));
            stmts_vec.push(guarded_call);
            // Function call
            // If the instruction is a jump and the target is
            // another function's entry address, then make a call to it.
            if cfg_node.exit().op() == disassembler::JAL {
                let target_addr = cfg_node
                    .exit()
                    .imm()
                    .expect("Invalid format: JAL is missing a target address.")
                    .get_imm_val() as u64;
                let target_cfg_node = cfg_rc.nodes().get(&target_addr).expect(&format!(
                    "Unable to find CFG node with entry address {}.",
                    bb_entry
                ));
                if target_cfg_node.entry().is_label_entry() {
                    let f_name = self
                        .get_func_at(&target_addr)
                        .expect(&format!("Could not find function entry at {}.", bb_entry));
                    let f_args = self
                        .func_args(&f_name)
                        .iter()
                        .enumerate()
                        .map(|(i, arg_expr)| {
                            let arg_var = arg_expr.get_expect_var();
                            Expr::var(&format!("a{}", i), arg_var.typ.clone())
                        })
                        .collect::<Vec<_>>();
                    let mut lhss = vec![];
                    if let Some(_) = self.func_ret_type(&f_name) {
                        lhss.push(Expr::var(system_model::A0, system_model::bv_type(self.xlen)));
                    }
                    let f_call_stmt = Box::new(Stmt::func_call(f_name, lhss, f_args));
                    let mut then_stmts = vec![];
                    // Add function call to then statement
                    then_stmts.push(f_call_stmt);
                    // Reset the returned variable for the caller
                    then_stmts.push(Box::new(Stmt::assign(
                        vec![Expr::var(system_model::RETURNED_FLAG, Type::Bool)],
                        vec![Expr::bool_lit(false)],
                    )));
                    let then_blk_stmt = Stmt::Block(then_stmts);
                    let guarded_call = Box::new(self.guarded_call(&target_addr, then_blk_stmt));
                    stmts_vec.push(guarded_call)
                }
            }
        }
        Stmt::Block(stmts_vec)
    }
    /// Returns a guarded block statement
    /// Guards are pc == target, exception == 0bv64, and returned == false
    fn guarded_call(&self, entry: &u64, blk: Stmt) -> Stmt {
        let if_pc_guard = Expr::op_app(
            Op::Comp(CompOp::Equality),
            vec![
                Expr::Var(
                    system_model::pc_var(self.xlen),
                    system_model::bv_type(self.xlen),
                ),
                Expr::bv_lit(*entry, self.xlen),
            ],
        );
        let if_returned_guard = Expr::op_app(
            Op::Comp(CompOp::Equality),
            vec![
                Expr::Var(system_model::returned_var(), Type::Bool),
                Expr::bool_lit(false),
            ],
        );
        let if_exception_guard = Expr::op_app(
            Op::Comp(CompOp::Equality),
            vec![
                Expr::Var(
                    system_model::except_var(self.xlen),
                    system_model::bv_type(self.xlen),
                ),
                Expr::bv_lit(0, self.xlen),
            ],
        );
        let if_guard = Expr::op_app(
            Op::Bool(BoolOp::Conj),
            vec![
                Expr::op_app(Op::Bool(BoolOp::Conj), vec![if_pc_guard, if_returned_guard]),
                if_exception_guard,
            ],
        );
        let then_blk_stmt = Box::new(blk);
        // Return the guarded call
        Stmt::if_then_else(if_guard, then_blk_stmt, None)
    }
    /// Returns a topological sort of the cfg as an array of entry addresses
    fn topo_sort(&self, cfg_rc: &Rc<cfg::Cfg<disassembler::AssemblyLine>>) -> Vec<u64> {
        let mut ts = TopologicalSort::<u64>::new();
        // Initialize the first entry address of the CFG
        ts.insert(*cfg_rc.entry_addr());
        // Closure that determines the subgraphs to ignore by entry address
        let ignore = |addr| {
            self.get_func_at(&addr).is_ok()
                && self
                    .ignored_funcs
                    .contains(&self.get_func_at(&addr).unwrap()[..])
        };
        // Recursively update ts to contain all the dependencies between basic blocks in the CFG
        self.compute_deps(
            &ignore,
            cfg_rc,
            cfg_rc.entry_addr(),
            &mut ts,
            &mut HashSet::new(),
        );
        // Convert to an array of sorted addresses by dependency
        let mut sorted = vec![];
        loop {
            let mut v = ts.pop_all();
            if v.is_empty() {
                if ts.len() != 0 {
                    // If ts.pop_all() is empty and len() != 0, there is a cycle
                    let cycle = cfg_rc
                        .find_cycle(
                            &ignore,
                            cfg_rc.entry_addr(),
                            &mut HashSet::new(),
                            &mut false,
                        )
                        .expect("Should have found a cycle.");
                    panic!(
                        "There is a cycle in the cfg of {:?}: {:?}.",
                        self.get_func_at(&cfg_rc.entry_addr()),
                        cycle
                            .iter()
                            .rev()
                            .map(|v| format!("{:#x?}", v))
                            .collect::<Vec<String>>()
                    )
                } else {
                    // Otherwise it's the end of the topological sort
                    break;
                }
            }
            v.sort();
            sorted.extend(v);
        }
        sorted
    }
    /// Recursively computes the dependency graph given the entry address
    /// However, it ignores all subgraphs rooted at cfg nodes with an entry address
    /// in which the closure "ignore" returns true for.
    fn compute_deps(
        &self,
        ignore: &dyn Fn(u64) -> bool,
        cfg_rc: &Rc<cfg::Cfg<disassembler::AssemblyLine>>,
        curr: &u64,
        ts: &mut TopologicalSort<u64>,
        processed: &mut HashSet<u64>,
    ) {
        if processed.contains(curr) {
            return;
        }
        processed.insert(*curr);
        if let Some(cfg_node) = cfg_rc.nodes().get(curr) {
            let entry = cfg_node.entry().address();
            if ignore(entry) {
                return;
            }
            for target in cfg_node.exit().successors() {
                ts.add_dependency(entry, target);
                // If the entry address is to a function entry,
                // then there is no need to recursively compute
                // the dependents of the callee because
                if cfg_rc
                    .nodes()
                    .get(&target)
                    .expect("Unable to find target basic block.")
                    .entry()
                    .is_label_entry()
                {
                    continue;
                }
                // Otherwise, recursively compute the dependencies of the target
                self.compute_deps(ignore, cfg_rc, &target, ts, processed);
            }
        } else {
            panic!("Unable to find basic block at {}", curr);
        }
    }
    /// Returns the function defined at the address "addr"
    fn get_func_at(&self, addr: &u64) -> Result<String, utils::Error> {
        let entry_blk = self
            .bbs
            .get(addr)
            .expect(&format!("Could not find basic block at {}.", addr))
            .entry();
        if entry_blk.is_label_entry() {
            Ok(entry_blk.function_name().to_string())
        } else {
            Err(utils::Error::TranslatorErr(format!(
                "{} is not a function entry address.",
                entry_blk.address()
            )))
        }
    }
    /// Returns a list of callee addresses and the lines they were called at
    ///
    /// # EXAMPLE
    /// 0000000080004444 <osm_pmp_set+0xc> jal  zero,0000000080004d58 <pmp_set>
    /// The line above would be added as (0000000080004d58, 0000000080004444)
    fn get_callee_addrs(
        &self,
        func_name: &str,
        cfg_rc: &Rc<cfg::Cfg<disassembler::AssemblyLine>>,
    ) -> Vec<(u64, u64)> {
        let mut callee_addrs = vec![];
        for (_, cfg_node) in cfg_rc.nodes() {
            for al in cfg_node.into_iter() {
                if al.function_name() != func_name {
                    continue;
                }
                if al.op() == disassembler::JAL {
                    callee_addrs.push((al.imm().unwrap().get_imm_val() as u64, al.address()));
                }
            }
        }
        callee_addrs
    }
    /// Returns the function name for basic blocks
    fn bb_proc_name(&self, addr: u64) -> String {
        format!("bb_{:#x?}", addr)
    }
    /// Returns a block statement given representing the basic block
    fn cfg_node_to_block(&self, bb: &Rc<cfg::CfgNode<disassembler::AssemblyLine>>) -> Stmt {
        let mut stmt_vec = vec![];
        for al in bb.into_iter() {
            stmt_vec.push(Box::new(self.al_to_ir(&al)));
        }
        Stmt::Block(stmt_vec)
    }
    /// Returns a call to the corresponding instruction
    fn al_to_ir(&self, al: &Rc<disassembler::AssemblyLine>) -> Stmt {
        let op_call = self.inst_proc_name(al);
        // Outputs of the function call
        let mut lhs = vec![];
        let mut regs: [Option<&disassembler::InstOperand>; 2] = [al.rd(), al.csr()];
        for reg_op in regs.iter_mut() {
            if let Some(reg) = reg_op {
                lhs.push(Expr::var(
                    &reg.get_reg_name()[..],
                    system_model::bv_type(self.xlen),
                ));
                assert!(!reg.has_offset());
            }
        }
        // Inputs to the function call
        let mut operands = vec![];
        let mut regs: [Option<&disassembler::InstOperand>; 3] = [al.rs1(), al.rs2(), al.csr()];
        for reg_op in regs.iter_mut() {
            if let Some(reg) = reg_op {
                operands.push(Expr::var(
                    &reg.get_reg_name()[..],
                    system_model::bv_type(self.xlen),
                ));
                if reg.has_offset() {
                    operands.push(Expr::bv_lit(reg.get_reg_offset() as u64, self.xlen));
                }
            }
        }
        if let Some(imm) = al.imm() {
            operands.push(Expr::bv_lit(imm.get_imm_val() as u64, self.xlen));
        }
        Stmt::func_call(op_call, lhs, operands)
    }
    /// Returns the procedure name corresponding to the instruction given
    fn inst_proc_name(&self, al: &Rc<disassembler::AssemblyLine>) -> String {
        format!("{}_proc", al.op())
    }
    /// Constructs and returns a pointer to a Cfg with entry address addr
    fn get_func_cfg(&mut self, addr: u64) -> Rc<cfg::Cfg<disassembler::AssemblyLine>> {
        if let Some(cfg_rc) = self.cfg_memo.get(&addr) {
            return Rc::clone(cfg_rc);
        }
        let entry_bb = self
            .bbs
            .get(&addr)
            .expect(&format!("Unable to basic block at {}.", addr));
        assert!(
            &entry_bb.entry().is_label_entry(),
            format!("{} is not an entry address to a function.", addr)
        );
        let cfg = Rc::new(cfg::Cfg::new(addr, &self.bbs));
        self.cfg_memo.insert(addr, Rc::clone(&cfg));
        cfg
    }
    /// Infer register variables from cfg.
    /// FIXME: Remove this function, eventually the system model should be entirely predefined.
    fn infer_vars(&self, cfg_rc: &Rc<cfg::Cfg<disassembler::AssemblyLine>>) -> HashSet<Var> {
        let mut var_names = vec![];
        for (_, cfg_node) in cfg_rc.nodes() {
            for al in cfg_node.into_iter() {
                let mut regs: [Option<&disassembler::InstOperand>; 4] =
                    [al.rd(), al.rs1(), al.rs2(), al.csr()];
                for reg_op in regs.iter_mut() {
                    if let Some(reg) = reg_op {
                        var_names.push(reg.to_string());
                    }
                }
            }
        }
        var_names
            .iter()
            .cloned()
            .map(|vid| Var {
                name: vid,
                typ: system_model::bv_type(self.xlen),
            })
            .collect::<HashSet<Var>>()
    }
    /// Returns the arguments of a function from the DWARF context
    fn func_args(&self, func_name: &str) -> Vec<Expr> {
        self.dwarf_ctx
            .func_sig(func_name)
            .ok()
            .and_then(|fs| {
                Some(
                    fs.args
                        .iter()
                        .map(|x| Expr::var(&x.name[..], self.dwarf_typ_to_ir(&x.typ_defn)))
                        .collect::<Vec<Expr>>(),
                )
            })
            .map_or(vec![], |v| v)
    }
    /// Returns the return type of a function from the DWARF context
    fn func_ret_type(&self, func_name: &str) -> Option<Type> {
        self.dwarf_ctx
            .func_sig(func_name)
            .ok()
            .and_then(|fs| {
                // fs.ret_type.as_ref().and_then(|rd| Some(self.dwarf_typ_to_ir(rd.as_ref())))
                fs.ret_type.as_ref().and_then(|_| Some(Type::Bv{ w: self.xlen }))
            })
    }

    /// Returns the modifies statments from the specificaiton map for the given function
    fn mod_set_from_spec_map(&mut self, func_name: &str) -> Option<HashSet<String>> {
        let mod_set = self.specs_map.get(func_name).and_then(|spec_vec| {
            let flat_mod_set = spec_vec
                .iter()
                .cloned()
                .filter(|spec| spec.is_modifies())
                .map(|spec| {
                    spec.mod_set()
                        .iter()
                        .map(|v| v.name.clone())
                        .collect::<Vec<String>>()
                })
                .flatten()
                .collect::<HashSet<String>>();
            Some(flat_mod_set)
        });
        if let Some(ms) = &mod_set {
            self.mod_set_map.insert(func_name.to_string(), ms.clone());
        }
        mod_set
    }
    /// Returns the entry address of the function named `func_name`
    fn func_entry_addr(&self, func_name: &str) -> Option<&u64> {
        self.labels_to_addr.get(func_name)
    }
    /// Returns the requires statments from the specification map for the given function
    fn requires_from_spec_map(
        &self,
        func_name: &str,
        arg_decls: &Vec<Expr>,
    ) -> Result<Vec<Spec>, utils::Error> {
        let mut requires = self
            .specs_map
            .get(func_name)
            .and_then(|spec_vec| {
                Some(
                    spec_vec
                        .iter()
                        .cloned()
                        .filter(|spec| spec.is_requires())
                        .map(|spec| spec)
                        .collect::<Vec<Spec>>(),
                )
            })
            .map_or(vec![], |v| v);
        // Add pc entry constraint
        let func_entry = *self
            .func_entry_addr(func_name)
            .expect(&format!("Could not find {}'s entry address.", func_name));
        requires.push(Spec::Requires(Expr::op_app(
            Op::Comp(CompOp::Equality),
            vec![
                Expr::Var(
                    system_model::pc_var(self.xlen),
                    system_model::bv_type(self.xlen),
                ),
                Expr::bv_lit(func_entry, self.xlen),
            ],
        )));
        // Add no exception requirement
        requires.push(Spec::Requires(Expr::op_app(
            Op::Comp(CompOp::Equality),
            vec![
                Expr::Var(
                    system_model::except_var(self.xlen),
                    system_model::bv_type(self.xlen),
                ),
                Expr::bv_lit(0, self.xlen),
            ],
        )));
        // Add returned flag initially 0 constraint
        requires.push(Spec::Requires(Expr::op_app(
            Op::Comp(CompOp::Equality),
            vec![
                Expr::Var(system_model::returned_var(), Type::Bool),
                Expr::bool_lit(false),
            ],
        )));
        // Add argument constraints
        for (i, arg) in arg_decls.iter().enumerate() {
            let var = arg.get_expect_var();
            let extend_width = self.xlen - var.typ.get_expect_bv_width();
            requires.push(Spec::Requires(Expr::op_app(
                Op::Comp(CompOp::Equality),
                vec![
                    Expr::var(&format!("$a{}", i), Type::Bv { w: self.xlen }),
                    Expr::op_app(
                        Op::Bv(BVOp::ZeroExt),
                        vec![
                            arg.clone(),
                            Expr::bv_lit(extend_width, var.typ.get_expect_bv_width()),
                        ],
                    ),
                ],
            )));
        }
        Ok(requires)
    }
    /// TODO: Add this to the models/prelude.ucl file as a define macro?
    /// Returns ensure statments from specification map for the given function
    /// Also adds various ensures common across all functions:
    ///     (1) callee return constraint
    ///     (2) returned flag is true if there is no exception
    fn ensures_from_spec_map(&self, func_name: &str) -> Option<Vec<Spec>> {
        // Ensures statements from the specification file
        let mut ensures = self
            .specs_map
            .get(func_name)
            .and_then(|spec_vec| {
                let ensures = spec_vec
                    .iter()
                    .cloned()
                    .filter(|spec| spec.is_ensures())
                    .map(|spec| spec)
                    .collect::<Vec<Spec>>();
                Some(ensures)
            })
            .map_or(vec![], |v| v);
        // (1) callee return constraint:
        //          ensures (pc == old(ra)[63:1] ++ 0bv1)
        let mod_set = self.mod_set_map.get(func_name);
        let ra = if mod_set.is_some() && mod_set.unwrap().contains("ra") {
            Expr::op_app(
                Op::Old,
                vec![Expr::var(
                    system_model::RA,
                    system_model::bv_type(self.xlen),
                )],
            )
        } else {
            Expr::var(system_model::RA, system_model::bv_type(self.xlen))
        };
        ensures.push(Spec::Ensures(Expr::op_app(
            Op::Bool(BoolOp::Impl),
            vec![
                Expr::op_app(
                    Op::Comp(CompOp::Equality),
                    vec![
                        Expr::var(system_model::EXCEPT_VAR, system_model::bv_type(self.xlen)),
                        Expr::bv_lit(0, self.xlen),
                    ],
                ),
                Expr::op_app(
                    Op::Comp(CompOp::Equality),
                    vec![
                        Expr::Var(
                            system_model::pc_var(self.xlen),
                            system_model::bv_type(self.xlen),
                        ),
                        Expr::op_app(
                            Op::Bv(BVOp::Concat),
                            vec![
                                Expr::op_app(Op::Bv(BVOp::Slice { l: 63, r: 1 }), vec![ra]),
                                Expr::bv_lit(0, 1),
                            ],
                        ),
                    ],
                ),
            ],
        )));
        // (2) returned flag is true if there is no exception
        //      ensures (exception == 0bv64) ==> (returned == true);
        ensures.push(Spec::Ensures(Expr::op_app(
            Op::Bool(BoolOp::Impl),
            vec![
                Expr::op_app(
                    Op::Comp(CompOp::Equality),
                    vec![
                        Expr::var(system_model::EXCEPT_VAR, system_model::bv_type(self.xlen)),
                        Expr::bv_lit(0, self.xlen),
                    ],
                ),
                Expr::op_app(
                    Op::Comp(CompOp::Equality),
                    vec![
                        Expr::var(system_model::RETURNED_FLAG, Type::Bool),
                        Expr::bool_lit(true),
                    ],
                ),
            ],
        )));
        Some(ensures)
    }
    fn tracked_from_spec_map(&self, func_name: &str) -> Option<Vec<Spec>> {
        // Ensures statements from the specification file
        let tracked = self
            .specs_map
            .get(func_name)
            .and_then(|spec_vec| {
                let tracked = spec_vec
                    .iter()
                    .cloned()
                    .filter(|spec| spec.is_track())
                    .map(|spec| spec)
                    .collect::<Vec<Spec>>();
                Some(tracked)
            })
            .map_or(vec![], |v| v);
        Some(tracked)
    }
    /// ====================== DWARF RELATED FUNCTIONS =======================
    /// Translates DwarfTypeDefn to Type
    fn dwarf_typ_to_ir(&self, typ: &DwarfTypeDefn) -> Type {
        match &typ {
            DwarfTypeDefn::Primitive { bytes } => Type::Bv {
                w: bytes * utils::BYTE_SIZE,
            },
            DwarfTypeDefn::Array { .. }
            | DwarfTypeDefn::Struct { .. }
            | DwarfTypeDefn::Pointer { .. } => Type::Bv { w: self.xlen },
        }
    }
}<|MERGE_RESOLUTION|>--- conflicted
+++ resolved
@@ -249,11 +249,8 @@
         let tracked = self.tracked_from_spec_map(func_name);
         // Create the procedure body
         let body = self.cfg_to_symbolic_blk(&func_entry, &func_cfg);
-<<<<<<< HEAD
         let ret = self.func_ret_type(func_name);
-=======
         // Add the function to the verification model
->>>>>>> f89bc785
         self.model.add_func_model(FuncModel::new(
             func_name,
             func_entry,
